# Changelog

All notable changes to this project will be documented in this file.

The format is based on [Keep a Changelog](https://keepachangelog.com/en/1.1.0/),
and this project adheres to [Semantic Versioning](https://semver.org/spec/v2.0.0.html).

Please add your functional changes to the appropriate section in the PR.
Keep it human-readable, your future self will thank you!

## [Unreleased](https://github.com/ecmwf/anemoi-graphs/compare/0.3.0...HEAD)

### Added

- fix: bug in color when plotting isolated nodes

### Added

- Add anemoi-transform link to documentation

### Added
- ci: hpc-config, CODEOWNERS (#49)
- feat: New node builder class, CutOutZarrDatasetNodes, to create nodes from 2 datasets. (#30)
- feat: New class, KNNAreaMaskBuilder, to specify Area of Interest (AOI) based on a set of nodes. (#30)
- feat: New node builder classes, LimitedAreaXXXXXNodes, to create nodes within an Area of Interest (AOI). (#30)
- feat: Expanded MultiScaleEdges to support multi-scale connections in limited area graphs. (#30)
- feat: New method update_graph(graph) in the GraphCreator class. (#60)
- feat: New class StretchedTriNodes to create a stretched mesh. (#51)
- feat: Expanded MultiScaleEdges to support multi-scale connections in stretched graphs. (#51)

### Changed
- ci: small fixes and updates pre-commit, downsteam-ci (#49)
- Update CODEOWNERS
<<<<<<< HEAD
- Fix pre-commit regex
=======
- ci: extened python versions to include 3.11 and 3.12
>>>>>>> ba41fdb4

## [0.3.0 Anemoi-graphs, minor release](https://github.com/ecmwf/anemoi-graphs/compare/0.2.1...0.3.0) - 2024-09-03

### Added

- HEALPixNodes - nodebuilder based on Hierarchical Equal Area isoLatitude Pixelation of a sphere

- Inspection tools: interactive plots, and distribution plots of edge & node attributes.

- Graph description print in the console.

- CLI entry point: 'anemoi-graphs inspect ...'.

- added downstream-ci pipeline and cd-pypi reusable workflow

- Changelog release updater

- Create package documentation.


### Changed

- fix: added support for Python3.9.
- fix: bug in graph cleaning method
- fix: `anemoi-graphs create` CLI argument is casted to a Path.
- ci: fix missing binary dependency in ci-config.yaml
- fix: Updated `get_raw_values` method in `AreaWeights` to ensure compatibility with `scipy.spatial.SphericalVoronoi` by converting `latitudes` and `longitudes` to NumPy arrays before passing them to the `latlon_rad_to_cartesian` function. This resolves an issue where the function would fail if passed Torch Tensors directly.
- ci: Reusable workflows for push, PR, and releases
- ci: ignore docs for downstream ci
- ci: changed Changelog action to create PR
- ci: fixes and permissions on changelog updater

### Removed

## [0.2.1](https://github.com/ecmwf/anemoi-graphs/compare/0.2.0...0.2.1) - Anemoi-graph Release, bug fix release

### Added

### Changed

- Fix The 'save_path' argument of the GraphCreator class is optional, allowing users to create graphs without saving them.

### Removed

## [0.2.0](https://github.com/ecmwf/anemoi-graphs/compare/0.1.0...0.2.0) - Anemoi-graph Release, Icosahedral graph building

### Added

- New node builders by iteratively refining an icosahedron: TriNodes, HexNodes.
- New edge builders for building multi-scale connections.
- Added Changelog

### Changed

### Removed

## [0.1.0](https://github.com/ecmwf/anemoi-graphs/releases/tag/0.1.0) - Initial Release, Global graph building

### Added

- Documentation
- Initial implementation for global graph building on the fly from Zarr and NPZ datasets

### Changed

### Removed

<!-- Add Git Diffs for Links above --><|MERGE_RESOLUTION|>--- conflicted
+++ resolved
@@ -31,11 +31,8 @@
 ### Changed
 - ci: small fixes and updates pre-commit, downsteam-ci (#49)
 - Update CODEOWNERS
-<<<<<<< HEAD
 - Fix pre-commit regex
-=======
 - ci: extened python versions to include 3.11 and 3.12
->>>>>>> ba41fdb4
 
 ## [0.3.0 Anemoi-graphs, minor release](https://github.com/ecmwf/anemoi-graphs/compare/0.2.1...0.3.0) - 2024-09-03
 
