repos:
# Empty notebookds
- repo: local
  hooks:
  - id: clear-notebooks-output
    name: clear-notebooks-output
    files: tools/.*\.ipynb$
    stages: [commit]
    language: python
    entry: jupyter nbconvert --ClearOutputPreprocessor.enabled=True --inplace
    additional_dependencies: [jupyter]
- repo: https://github.com/pre-commit/pre-commit-hooks
  rev: v4.6.0
  hooks:
  - id: check-yaml # Check YAML files for syntax errors only
    args: [--unsafe, --allow-multiple-documents]
  - id: debug-statements # Check for debugger imports and py37+ breakpoint()
  - id: end-of-file-fixer # Ensure files end in a newline
  - id: trailing-whitespace # Trailing whitespace checker
  - id: no-commit-to-branch # Prevent committing to main / master
  - id: check-added-large-files # Check for large files added to git
  - id: check-merge-conflict # Check for files that contain merge conflict
- repo: https://github.com/psf/black-pre-commit-mirror
  rev: 24.4.2
  hooks:
  - id: black
    args: [--line-length=120]
- repo: https://github.com/pycqa/isort
  rev: 5.13.2
  hooks:
  - id: isort
    args:
    - -l 120
    - --force-single-line-imports
    - --profile black
- repo: https://github.com/astral-sh/ruff-pre-commit
  rev: v0.4.6
  hooks:
  - id: ruff
    # Next line if for documenation cod snippets
<<<<<<< HEAD
    exclude: '.*_\.py$'
=======
    exclude: '^[^_].*_\.py$'
>>>>>>> ef773941
    args:
    - --line-length=120
    - --fix
    - --exit-non-zero-on-fix
    - --preview
- repo: https://github.com/sphinx-contrib/sphinx-lint
  rev: v0.9.1
  hooks:
  - id: sphinx-lint
# For now, we use it. But it does not support a lot of sphinx features
- repo: https://github.com/dzhu/rstfmt
  rev: v0.0.14
  hooks:
  - id: rstfmt
    exclude: 'cli/.*' # Because we use argparse
- repo: https://github.com/b8raoult/pre-commit-docconvert
  rev: "0.1.5"
  hooks:
  - id: docconvert
    args: ["numpy"]
- repo: https://github.com/b8raoult/optional-dependencies-all
  rev: "0.0.6"
  hooks:
  - id: optional-dependencies-all
    args: ["--inplace", "--exclude-keys=dev,docs,tests", "--group=dev=all,docs,tests"]
- repo: https://github.com/tox-dev/pyproject-fmt
  rev: "2.1.3"
  hooks:
  - id: pyproject-fmt<|MERGE_RESOLUTION|>--- conflicted
+++ resolved
@@ -38,11 +38,7 @@
   hooks:
   - id: ruff
     # Next line if for documenation cod snippets
-<<<<<<< HEAD
-    exclude: '.*_\.py$'
-=======
     exclude: '^[^_].*_\.py$'
->>>>>>> ef773941
     args:
     - --line-length=120
     - --fix
